--- conflicted
+++ resolved
@@ -76,7 +76,7 @@
 @test size(hesn.W_in) == (hesn.res_size, hesn.in_size)
 @test size(hesn.states) == (hesn.res_size, train_len)
 
-<<<<<<< HEAD
+
 #test dimension mismatch of hesn constructor
 bad_in_size = 4
 W_in = ReservoirComputing.physics_informed_input(approx_res_size, bad_in_size, sigma, γ, prior_model_size)
@@ -85,8 +85,6 @@
 bad_res_size = approx_res_size-1
 W_in = ReservoirComputing.physics_informed_input(bad_res_size, in_size, sigma, γ, prior_model_size)
 @test_throws DimensionMismatch hesn2 = HESN(W, train, prior_model, u0, tspan, datasize, W_in, activation = activation, alpha = alpha, nla_type = nla_type, extended_states = extended_states)
-=======
->>>>>>> 36e0c331
 
 #test train
 linear_model = Ridge(beta, Analytical())
