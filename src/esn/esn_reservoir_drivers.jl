abstract type AbstractReservoirDriver end

"""
    create_states(
        reservoir_driver::AbstractReservoirDriver,
        train_data,
        washout,
        reservoir_matrix,
        input_matrix,
        bias_vector
    )

Create and return the trained Echo State Network (ESN) states according to the specified reservoir driver.

# Arguments

  - `reservoir_driver::AbstractReservoirDriver`: The reservoir driver that determines how the ESN states evolve over time.
  - `train_data`: The training data used to train the ESN.
  - `washout::Int`: The number of initial time steps to discard during training to allow the reservoir dynamics to wash out the initial conditions.
  - `reservoir_matrix`: The reservoir matrix representing the dynamic, recurrent part of the ESN.
  - `input_matrix`: The input matrix that defines the connections between input features and reservoir nodes.
  - `bias_vector`: The bias vector to be added at each time step during the reservoir update.

# Returns

  - A matrix of trained ESN states, where each column represents the state at a specific time step.

This function is responsible for creating and returning the states of the ESN during training based on the provided training data and parameters.
"""
function create_states(reservoir_driver::AbstractReservoirDriver,
        train_data,
        washout,
        reservoir_matrix,
        input_matrix,
        bias_vector)
    train_len = size(train_data, 2) - washout
    res_size = size(reservoir_matrix, 1)

    states = Adapt.adapt(typeof(train_data), zeros(res_size, train_len))
    tmp_array = allocate_tmp(reservoir_driver, typeof(train_data), res_size)
    _state = Adapt.adapt(typeof(train_data), zeros(res_size, 1))

    for i in 1:washout
        yv = @view train_data[:, i]
        _state = next_state!(_state, reservoir_driver, _state, yv, reservoir_matrix,
            input_matrix, bias_vector, tmp_array)
    end

    for j in 1:train_len
        yv = @view train_data[:, washout + j]
        _state = next_state!(_state, reservoir_driver, _state, yv,
            reservoir_matrix, input_matrix, bias_vector, tmp_array)
        states[:, j] = _state
    end

    return states
end

function create_states(reservoir_driver::AbstractReservoirDriver,
        train_data,
        washout,
        reservoir_matrix::Vector,
        input_matrix,
        bias_vector)
    train_len = size(train_data, 2) - washout
    res_size = sum([size(reservoir_matrix[i], 1) for i in 1:length(reservoir_matrix)])

    states = Adapt.adapt(typeof(train_data), zeros(res_size, train_len))
    tmp_array = allocate_tmp(reservoir_driver, typeof(train_data), res_size)
    _state = Adapt.adapt(typeof(train_data), zeros(res_size))

    for i in 1:washout
        for j in 1:length(reservoir_matrix)
            _inter_state = next_state!(_inter_state, reservoir_driver, _inter_state,
                train_data[:, i],
                reservoir_matrix, input_matrix, bias_vector,
                tmp_array)
        end
        _state = next_state!(_state, reservoir_driver, _state, train_data[:, i],
            reservoir_matrix, input_matrix, bias_vector, tmp_array)
    end

    for j in 1:train_len
        _state = next_state!(_state, reservoir_driver, _state, train_data[:, washout + j],
            reservoir_matrix, input_matrix, bias_vector, tmp_array)
        states[:, j] = _state
    end

    return states
end

#standard RNN driver
struct RNN{F, T} <: AbstractReservoirDriver
    activation_function::F
    leaky_coefficient::T
end

"""
    RNN(activation_function, leaky_coefficient)
    RNN(;activation_function=tanh, leaky_coefficient=1.0)

Returns a Recurrent Neural Network (RNN) initializer for the Echo State Network (ESN).

# Arguments

  - `activation_function`: The activation function used in the RNN.
  - `leaky_coefficient`: The leaky coefficient used in the RNN.

# Keyword Arguments

  - `activation_function`: The activation function used in the RNN. Defaults to `tanh`.
  - `leaky_coefficient`: The leaky coefficient used in the RNN. Defaults to 1.0.

This function creates an RNN object with the specified activation function and leaky coefficient,
which can be used as a reservoir driver in the ESN.
"""
function RNN(; activation_function = NNlib.fast_act(tanh), leaky_coefficient = 1.0)
    RNN(activation_function, leaky_coefficient)
end

function reservoir_driver_params(rnn::RNN, args...)
    rnn
end

function next_state!(out, rnn::RNN, x, y, W, W_in, b, tmp_array)
    mul!(tmp_array[1], W, x)
    mul!(tmp_array[2], W_in, y)
    @. tmp_array[1] = rnn.activation_function(tmp_array[1] + tmp_array[2] + b) *
                      rnn.leaky_coefficient
    @. out = (1 - rnn.leaky_coefficient) * x + tmp_array[1]
end

function next_state!(out, rnn::RNN, x, y, W::Vector, W_in, b, tmp_array)
    esn_depth = length(W)
    res_sizes = vcat(0, [size(W[i], 1) for i in 1:esn_depth])
    inner_states = [x[(1 + sum(res_sizes[1:i])):sum(res_sizes[1:(i + 1)])]
                    for i in 1:esn_depth]
    inner_inputs = vcat([y], inner_states[1:(end - 1)])

    for i in 1:esn_depth
        inner_states[i] = (1 - rnn.leaky_coefficient) .* inner_states[i] +
                          rnn.leaky_coefficient *
                          rnn.activation_function.((W[i] * inner_states[i]) .+
                                                   (W_in[i] * inner_inputs[i]) .+
                                                   reduce(vcat, b[i]))
    end
    return reduce(vcat, inner_states)
end

function allocate_tmp(::RNN, tmp_type, res_size)
    return [Adapt.adapt(tmp_type, zeros(res_size, 1)) for i in 1:2]
end

#multiple RNN driver
struct MRNN{F, T, R} <: AbstractReservoirDriver
    activation_function::F
    leaky_coefficient::T
    scaling_factor::R
end

"""
    MRNN(activation_function, leaky_coefficient, scaling_factor)
    MRNN(;activation_function=[tanh, sigmoid], leaky_coefficient=1.0,
        scaling_factor=fill(leaky_coefficient, length(activation_function)))

Returns a Multiple RNN (MRNN) initializer for the Echo State Network (ESN), introduced in [^lun].

# Arguments

  - `activation_function`: A vector of activation functions used in the MRNN.
  - `leaky_coefficient`: The leaky coefficient used in the MRNN.
  - `scaling_factor`: A vector of scaling factors for combining activation functions.

# Keyword Arguments

  - `activation_function`: A vector of activation functions used in the MRNN. Defaults to `[tanh, sigmoid]`.
  - `leaky_coefficient`: The leaky coefficient used in the MRNN. Defaults to 1.0.
  - `scaling_factor`: A vector of scaling factors for combining activation functions. Defaults to an array of the same size as `activation_function` with all elements set to `leaky_coefficient`.

This function creates an MRNN object with the specified activation functions, leaky coefficient, and scaling factors, which can be used as a reservoir driver in the ESN.

# Reference:

[^lun]: Lun, Shu-Xian, et al.
    "_A novel model of leaky integrator echo state network for
    time-series prediction._" Neurocomputing 159 (2015): 58-66.
"""
function MRNN(; activation_function = [tanh, sigmoid],
        leaky_coefficient = 1.0,
        scaling_factor = fill(leaky_coefficient, length(activation_function)))
    @assert length(activation_function) == length(scaling_factor)
    return MRNN(activation_function, leaky_coefficient, scaling_factor)
end

function reservoir_driver_params(mrnn::MRNN, args...)
    return mrnn
end

function next_state!(out, mrnn::MRNN, x, y, W, W_in, b, tmp_array)
    @. out = (1 - mrnn.leaky_coefficient) * x
    for i in 1:length(mrnn.scaling_factor)
        mul!(tmp_array[1], W, x)
        mul!(tmp_array[2], W_in, y)
        @. out += mrnn.activation_function[i](tmp_array[1] + tmp_array[2] + b) *
                  mrnn.scaling_factor[i]
    end

    return out
end

#=
function next_state!(out, mrnn::MRNN, x, y, W, W_in, b, tmp_array)
    rnn_next_state = (1-mrnn.leaky_coefficient).*x
    for i=1:length(mrnn.scaling_factor)
        rnn_next_state += mrnn.scaling_factor[i]*mrnn.activation_function[i].((W*x).+(W_in*y).+b)
    end
    rnn_next_state
end
=#

function allocate_tmp(::MRNN, tmp_type, res_size)
    return [Adapt.adapt(tmp_type, zeros(res_size, 1)) for i in 1:2]
end

#GRU-based driver
struct GRU{F, L, R, V, B} #not an abstractreservoirdriver
    activation_function::F
    inner_layer::L
    reservoir::R
    bias::B
    variant::V
end

#https://arxiv.org/abs/1701.05923# variations of gru
"""
    FullyGated()

Returns a Fully Gated Recurrent Unit (FullyGated) initializer for the Echo State Network (ESN).

This function creates a FullyGated object, which can be used as a reservoir driver in the ESN.
The FullyGated variant is described in the literature reference [^cho].

# Returns

  - `FullyGated`: A FullyGated reservoir driver.

# Reference

[^cho]: Cho, Kyunghyun, et al.
    "_Learning phrase representations using RNN encoder-decoder for statistical machine translation._"
    arXiv preprint arXiv:1406.1078 (2014).
"""
struct FullyGated <: AbstractGRUVariant end

"""
    Minimal()

Returns a minimal GRU ESN initializer as described in [^Zhou].

[^Zhou]: Zhou, Guo-Bing, et al. "_Minimal gated unit for recurrent neural networks._"
    International Journal of Automation and Computing 13.3 (2016): 226-234.
"""
struct Minimal <: AbstractGRUVariant end

#layer_init and activation_function must be vectors
"""
    GRU(;activation_function=[NNlib.sigmoid, NNlib.sigmoid, tanh],
        inner_layer = fill(DenseLayer(), 2),
        reservoir = fill(RandSparseReservoir(), 2),
        bias = fill(DenseLayer(), 2),
        variant = FullyGated())

Returns a Gated Recurrent Unit (GRU) reservoir driver for Echo State Networks (ESNs). This driver is based on the GRU architecture [^Cho], which is designed to capture temporal dependencies in data and is commonly used in various machine learning applications.

# Arguments

  - `activation_function`: An array of activation functions for the GRU layers. By default, it uses sigmoid activation functions for the update gate, reset gate, and tanh for the hidden state.
  - `inner_layer`: An array of inner layers used in the GRU architecture. By default, it uses two dense layers.
  - `reservoir`: An array of reservoir layers. By default, it uses two random sparse reservoirs.
  - `bias`: An array of bias layers for the GRU. By default, it uses two dense layers.
  - `variant`: The GRU variant to use. By default, it uses the "FullyGated" variant.

# Returns

A GRUParams object containing the parameters needed for the GRU-based reservoir driver.

# References

[^Cho]: Cho, Kyunghyun, et al.
    "_Learning phrase representations using RNN encoder-decoder for statistical machine translation._"
    arXiv preprint arXiv:1406.1078 (2014).
"""
function GRU(; activation_function = [NNlib.sigmoid, NNlib.sigmoid, tanh],
<<<<<<< HEAD
        inner_layer = fill(scaled_rand, 2),
        reservoir = fill(rand_sparse, 2),
        bias = fill(scaled_rand, 2),
=======
        inner_layer = fill(DenseLayer(), 2),
        reservoir = fill(RandSparseReservoir(0), 2),
        bias = fill(DenseLayer(), 2),
>>>>>>> fd5e45d9
        variant = FullyGated())
    return GRU(activation_function, inner_layer, reservoir, bias, variant)
end

#the actual params are only available inside ESN(), so a different driver is needed
struct GRUParams{F, V, S, I, N, SF, IF, NF} <: AbstractReservoirDriver
    activation_function::F
    variant::V
    Wz_in::S
    Wz::I
    bz::N
    Wr_in::SF
    Wr::IF
    br::NF
end

#vreation of the actual driver
function reservoir_driver_params(gru::GRU, res_size, in_size)
    gru_params = create_gru_layers(gru, gru.variant, res_size, in_size)
    return gru_params
end

#dispatch on the different gru variations
function create_gru_layers(gru, variant::FullyGated, res_size, in_size)
    Wz_in = gru.inner_layer[1](res_size, in_size)
    Wz = gru.reservoir[1](res_size, res_size)
    bz = gru.bias[1](res_size, 1)

    Wr_in = gru.inner_layer[2](res_size, in_size)
    Wr = gru.reservoir[2](res_size, res_size)
    br = gru.bias[2](res_size, 1)

    return GRUParams(gru.activation_function, variant, Wz_in, Wz, bz, Wr_in, Wr, br)
end

#check this one, not sure
function create_gru_layers(gru, variant::Minimal, res_size, in_size)
    Wz_in = gru.inner_layer(res_size, in_size)
    Wz = gru.reservoir(res_size, res_size)
    bz = gru.bias(res_size, 1)

    Wr_in = nothing
    Wr = nothing
    br = nothing

    return GRUParams(gru.activation_function, variant, Wz_in, Wz, bz, Wr_in, Wr, br)
end

#in case the user wants to use this driver
function reservoir_driver_params(gru::GRUParams, args...)
    return gru
end

#dispatch on the important function: next_state
function next_state!(out, gru::GRUParams, x, y, W, W_in, b, tmp_array)
    gru_next_state = obtain_gru_state!(out, gru.variant, gru, x, y, W, W_in, b, tmp_array)
    return gru_next_state
end

function allocate_tmp(::GRUParams, tmp_type, res_size)
    return [Adapt.adapt(tmp_type, zeros(res_size, 1)) for i in 1:9]
end

#W=U, W_in=W in papers. x=h, and y=x. I know, it's confusing. ( on the left our notation)
#fully gated gru
function obtain_gru_state!(out, variant::FullyGated, gru, x, y, W, W_in, b, tmp_array)
    mul!(tmp_array[1], gru.Wz_in, y)
    mul!(tmp_array[2], gru.Wz, x)
    @. tmp_array[3] = gru.activation_function[1](tmp_array[1] + tmp_array[2] + gru.bz)

    mul!(tmp_array[4], gru.Wr_in, y)
    mul!(tmp_array[5], gru.Wr, x)
    @. tmp_array[6] = gru.activation_function[2](tmp_array[4] + tmp_array[5] + gru.br)

    mul!(tmp_array[7], W_in, y)
    mul!(tmp_array[8], W, tmp_array[6] .* x)
    @. tmp_array[9] = gru.activation_function[3](tmp_array[7] + tmp_array[8] + b)
    @. out = (1 - tmp_array[3]) * x + tmp_array[3] * tmp_array[9]
end

#minimal
function obtain_gru_state!(out, variant::Minimal, gru, x, y, W, W_in, b, tmp_array)
    mul!(tmp_array[1], gru.Wz_in, y)
    mul!(tmp_array[2], gru.Wz, x)
    @. tmp_array[3] = gru.activation_function[1](tmp_array[1] + tmp_array[2] + gru.bz)

    mul!(tmp_array[4], W_in, y)
    mul!(tmp_array[5], W, tmp_array[3] .* x)
    @. tmp_array[6] = gru.activation_function[2](tmp_array[4] + tmp_array[5] + b)

    @. out = (1 - tmp_array[3]) * x + tmp_array[3] * tmp_array[6]
end<|MERGE_RESOLUTION|>--- conflicted
+++ resolved
@@ -291,15 +291,9 @@
     arXiv preprint arXiv:1406.1078 (2014).
 """
 function GRU(; activation_function = [NNlib.sigmoid, NNlib.sigmoid, tanh],
-<<<<<<< HEAD
         inner_layer = fill(scaled_rand, 2),
         reservoir = fill(rand_sparse, 2),
         bias = fill(scaled_rand, 2),
-=======
-        inner_layer = fill(DenseLayer(), 2),
-        reservoir = fill(RandSparseReservoir(0), 2),
-        bias = fill(DenseLayer(), 2),
->>>>>>> fd5e45d9
         variant = FullyGated())
     return GRU(activation_function, inner_layer, reservoir, bias, variant)
 end
