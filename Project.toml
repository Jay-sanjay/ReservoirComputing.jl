--- conflicted
+++ resolved
@@ -15,14 +15,11 @@
 Statistics = "10745b16-79ce-11e8-11f9-7d13ad32a3b2"
 
 [compat]
-<<<<<<< HEAD
 LIBSVM = "0.6"
-=======
 Optim = "1"
 GaussianProcesses = "0.12"
 MLJLinearModels = "0.5"
 Distances = "0.10"
->>>>>>> 72fd8cc8
 julia = "1.5"
 
 [extras]
